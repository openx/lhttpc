<<<<<<< HEAD
Version ?:
* Add support for connect_options
    * Enables the user to pass socket options, for instance ip and port,
      that will be used when connecting the socket
    * Allows the user to specify SSL options during the connect phase
* Add support for "streaming" of entities
* Add start/0 and stop/0
* Fix for decoding chunked HTTP responses with extraneous whitespace
  (thanks to Bob Ippolito) 
    * api.facebook.com includes extra whitespace in its chunked HTTP response
      length, e.g. "6  \r\n" instead of "6\r\n". 
* Fix for unexpected messages after request has been completed
    * When the client process is trapping exits (which some eunit versions seem
      to be doing by default) there would be {'EXIT', Pid, normal} messages left
      after completing requests which came from the lhttpc_client process.
      These are now avoided.
=======
Version 1.2.2:
* Fix Host header, add port number (reported by Benoit Chesneau)
>>>>>>> eeb3277c

Version 1.2.1:
* Fix confusion of arguments in request/9 (introduced in 1.2.0)

Version 1.2.0:
* Add support for options
    * {connect_timeout, Milliseconds}: Aborts the connect phase after
      Milliseconds
    * {send_retry, N}: The client will retry sending the request N times
      if the connection is closed
* Add support for downloading chunked transfer encoding
* More consistent error handling
    * The client can either return {ok, Result} or {error, Reason}. Reason
      (which wasn't very well defined before) can now be:
        * connection_closed: The server closed the connection on us (N times
          in case it happens just after sending the request) 
        * connect_timeout: If the TCP stack gives up or we hit the
          connect_timeout option
        * timeout: If the overall request timeout value is hit
    * All other errors (socket, protocol etc. will result in a runtime error)
* Better connection handling (issues #2 and #3 on bitbucket.org/etc/lhttpc)
    * Now understands what to do with connections to servers < HTTP/1.1
    * Now respects "Connection: close" in request headers, which means
      clients can choose to not use persistent connections
* RFC Compliance
    * Fix reading of chunked encoding since section 3.6 claims that "All
      transfer-coding values are case-insensitive"
    * Support for responses that doesn't have an entity body (thanks to Steve
      Ellis)
        * No body for the HEAD and OPTIONS (unless indicated for the latter)
          methods
        * Don't try to read a body when receiving a 204 status

Version 1.1.2:
* Fix minor error with {active, once} instead of {active, true} in manager
* Remove socket and try to find another if the manager can't set controlling
  process due to socket error
* Improve test suite 

Version 1.1.1:
* Fix problem with empty lists in dicts when last socket is consumed
* Improve test suite to include cover report 

Version 1.1.0:
* Support for configurable connection timeout 

Version 1.0.0:
* Initial version
* Persistent connections have hardcoded timeout<|MERGE_RESOLUTION|>--- conflicted
+++ resolved
@@ -1,4 +1,3 @@
-<<<<<<< HEAD
 Version ?:
 * Add support for connect_options
     * Enables the user to pass socket options, for instance ip and port,
@@ -15,10 +14,9 @@
       to be doing by default) there would be {'EXIT', Pid, normal} messages left
       after completing requests which came from the lhttpc_client process.
       These are now avoided.
-=======
+
 Version 1.2.2:
 * Fix Host header, add port number (reported by Benoit Chesneau)
->>>>>>> eeb3277c
 
 Version 1.2.1:
 * Fix confusion of arguments in request/9 (introduced in 1.2.0)
